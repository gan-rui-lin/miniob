--- conflicted
+++ resolved
@@ -38,7 +38,6 @@
 
 using namespace common;
 
-<<<<<<< HEAD
 #ifdef USE_READLINE
 char *my_readline(const char *prompt) 
 {
@@ -65,11 +64,6 @@
 bool is_exit_command(const char *cmd) {
   return 0 == strncasecmp("exit", cmd, 4) ||
          0 == strncasecmp("bye", cmd, 3);
-=======
-bool is_exit_command(const char *cmd)
-{
-  return 0 == strncasecmp("exit", cmd, 4) || 0 == strncasecmp("bye", cmd, 3);
->>>>>>> cf52f463
 }
 
 int init_unix_sock(const char *unix_sock_path)
@@ -122,42 +116,8 @@
   return sockfd;
 }
 
-<<<<<<< HEAD
-int main(int argc, char *argv[]) {
-=======
-// 这里的代码本来是为了处理控制台不能接收超长字符串的问题
-// 但是设置控制台模式为非 ICANON 后，不能再正常的处理 backspace
-// 所以暂时不调用这个函数
-// 需要测试超长字符串场景的同学，可以通过文本重定向的方式测试
-int set_terminal_noncanonical()
-{
-  int fd = STDIN_FILENO;
-  struct termios old_termios;
-  int ret = tcgetattr(fd, &old_termios);
-  if (ret < 0) {
-    printf("Failed to get tc attr. error=%s\n", strerror(errno));
-    return -1;
-  }
-
-  struct termios new_attr = old_termios;
-  new_attr.c_lflag &= ~ICANON;
-  new_attr.c_cc[VERASE] = '\b';
-  ret = tcsetattr(fd, TCSANOW, &new_attr);
-  if (ret < 0) {
-    printf("Failed to set tc attr. error=%s\n", strerror(errno));
-    return -1;
-  }
-  return 0;
-}
-
 int main(int argc, char *argv[])
 {
-  int ret = 0;  // set_terminal_noncanonical();
-  if (ret < 0) {
-    printf("Warning: failed to set terminal non canonical. Long command may be handled incorrect\n");
-  }
-
->>>>>>> cf52f463
   const char *unix_socket_path = nullptr;
   const char *server_host = "127.0.0.1";
   int server_port = PORT_DEFAULT;
